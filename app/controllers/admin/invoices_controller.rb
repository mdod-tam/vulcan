--- conflicted
+++ resolved
@@ -84,20 +84,10 @@
 
     # Helpers for update action refactoring
     def missing_gad_reference?
-<<<<<<< HEAD
-      invoice_params[:status] == 'invoice_paid' && params.dig(:invoice, :gad_invoice_reference).blank?
-    end
-
-    def handle_missing_gad_reference
-      flash[:alert] = t('.gad_blank')
-      set_transactions
-      render :show, status: :unprocessable_content
-=======
       # params.expect() raises ArgumentError if structure doesn't match, which would fail the guard clause
       # The form sends status as string 'invoice_paid', so check for that
       status = params.dig(:invoice, :status)
       status == 'invoice_paid' && params.dig(:invoice, :gad_invoice_reference).blank?
->>>>>>> ee12e7d7
     end
 
     def handle_update_error(alert_message = nil)
